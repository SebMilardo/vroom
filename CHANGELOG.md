# Changelog

## [Unreleased]

### Added

- Optional `profile` key for vehicles to allow picking routing profile at query-time (#196)
- `-r` command-line flag for explicit routing engine choice (#196)
- Support for multiple named datasets when using `libosrm` (#181)
- Generic `vroom` namespace and several other specializations (#135)
- Support for OpenRouteService as routing engine (#204)
- Spot more job/vehicle incompatibilities derived from constraints (#201)
- Filter out irrelevant local search neighbourhoods for vehicles with disjoint job candidates (#202)
- Specific status codes by error type (#182)
<<<<<<< HEAD
- Avoid locations duplicates for matrix requests (#200)
=======
- Nearest job route seeding option for VRPTW heuristic (#210)
>>>>>>> 344b0111

### Changed

- Refactor to remove duplicate code for heuristic and local search (#176)
- Refactor to enforce naming conventions that are now explicitly stated in `CONTRIBUTING.md` (#135)
- Options `-a` and `-p` can be used to define profile-dependant servers (#196)

### Removed

- `-l` and `-m` command-line flags (#196)

### Fixed

- Missing capacity check for initialization in parallel clustering heuristic (#198)

## [v1.3.0]

### Added

- Support for VRPTW (#113)
- CI builds using Travis (#134)
- Adjust solving depending on whether vehicles locations are all identical (#152)
- New local search operator (#164)
- Specific intra-route local search operators (#170)

### Changed

- Update `clang-format` to 6.0 for automatic code formatting (#143)
- Keys `duration` and `arrival` are no longer optional in output and based on matrix values.
- Speed up TSP solving by over 35% on all TSPLIB instances (#142)
- Speed up CVRP solving by over 65%, then another ~8% on all CVRPLIB instances (#146, #147)
- New heuristic for CVRP (#153)
- Take advantage of CVRP speed-up and new heuristic to adjust quality/computing time trade-offs (#167)
- Default exploration level set to 5 (max value)

### Fixed

- Wrong ETA with service time and no start (#148)

## [v1.2.0]

### Added

- Support for multiple vehicles
- Support for multi-dimensional capacity constraints (#74)
- Support for skills to model jobs/vehicles compatibility (#90)
- Support for user-defined matrices (#47)
- New flag `-x` to set the trade-off between computing time and exploration depth (#131)
- Provide ETA at step level in the routes, using optional service time for each job (#101, #103)
- Experimental* support to use `vroom` directly from C++ as a library (#42)
- Automatic code formatting script based on `clang-format` (#66)
- PR template

*: read "functional with no C++ API stability guarantee"

### Changed

- Update `rapidjson` to a patched `v1.1.0` (#128)
- Improve dependency handling (#78)
- Improve compilation time and switch from relative to absolute paths for includes (#108)
- Various refactors (#64, #72, #88, #106)

### Removed

- Drop Boost.Log dependency (#130)

### Fixed

- Memory leak upon `vrp` destruction (#69)
- Prevent overflows with huge costs (#50)
- Infinite loop on TSP edge case (#122)
- Various build warnings and errors with both `gcc` and `clang` (#94, #114)

## [v1.1.0]

### Added

- Support `libosrm` as of v5.4 for faster `table` and `route` queries
  (#34)
- Add contributing guidelines (#56)
- Compile also with `-std=c++11`, useful in some environments (#55)

### Changed

- Internals refactor setting up a scalable data model for future
  features (#44)
- Renamed solution indicators key in json output `solution`->`summary`
- Global cleanup with regard to coding standard (#56)

### Removed

- Drop support for TSPLIB files (#48)
- Clean unused code and heuristics

## [v1.0.0]

### Added

- Support for OSRM v5.*
- Dedicated folder for API documentation

### Changed

- New input and output json API (#30)
- Switch to [lon, lat] for all coordinates (#33)

### Removed

- Drop support for OSRM v4.*
- Flags `-s` and `-e` (see new API)

### Fixed

- Compilation trouble with rapidjson and some types (#31)
- Correct usage display obtained with `-h` (#39)

## [v0.3.1]

### Changed

- Switch to BSD 2-clause license.
- Solving TSPLIB instances does not require the `-t` flag anymore.
- Several components of the local search code can now use
  multi-threading (#26).

### Fixed

- Improve 2-opt operator for symmetric cases (#27).

## [v0.3]

### Added

- Compute optimized "open" trips with user-defined start and/or end.
- Special extra handling for asymmetric problems in the local search
  phase.
- New local search operator to improve results in specific asymmetric
  context (e.g. many locations in a dense urban area with lots of
  one-way streets).
- OSRM v4.9.* compatibility.
- Use rapidjson for json i/o (#19)
- Append the `tour` key to the solution in any case.

### Changed

- U-turns enabled when retrieving detailed route geometry from OSRM
  (#10).
- Evolution of the local-search strategy providing lower dispersion in
  solution quality and improving on worst-case solutions (overall
  worst-case on TSPLIB went from +9.56% over the optimal in v0.2 to
  +6.57% in this release).
- Core refactor for undirected graph (#13), tsp structure and tsplib
  loader (#24), heuristics, local search and 2-opt
  implementation. Results in a less intensive memory usage and faster
  computing times (on TSPLIB files, the computing times dropped by
  more than a factor of 2 on average).
- Cleanup verbose output, using Boost.Log for better display (#18).
- Switch to boost::regex for input parsing.

### Fixed

- Wrong output tour size for problems with 2 locations (#16).
- Segfault with explicit matrix in TSPLIB format (#14).
- Invalid syntax for newline at the end of input file (#17).
- Trouble with the regexes used for TSPLIB parsing (#7).
- Incorrect DIMENSION key in TSPLIB format raising stoul exception.
- Segfault for DIMENSION: 1 problem in TSPLIB format (#25).

## [v0.2]

### Added

- New loader to handle TSPLIB format, providing support for
  user-defined matrices (#2).
- Dependency on boost.

### Changed

- Switch to boost.asio for http queries handling.
- Simplified matrix implementation.
- Use of -std=c++14 flag.

### Fixed

- Socket reading issues (#1).
- Potentially incorrect request for route summary (#5).

## [v0.1]

### Added

- Solving problems with one vehicle visiting several places a.k.a
  [travelling salesman problem](https://en.wikipedia.org/wiki/Travelling_salesman_problem).
- Support matrix computation using [OSRM](http://project-osrm.org/).
- Solution output to `json` with location ordering, cost of the
  solution and execution details.
- Optional ready-to-use detailed route.
- Optional use of euclidean distance for matrix computation.
<|MERGE_RESOLUTION|>--- conflicted
+++ resolved
@@ -12,11 +12,8 @@
 - Spot more job/vehicle incompatibilities derived from constraints (#201)
 - Filter out irrelevant local search neighbourhoods for vehicles with disjoint job candidates (#202)
 - Specific status codes by error type (#182)
-<<<<<<< HEAD
 - Avoid locations duplicates for matrix requests (#200)
-=======
 - Nearest job route seeding option for VRPTW heuristic (#210)
->>>>>>> 344b0111
 
 ### Changed
 
