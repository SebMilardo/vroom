/*

This file is part of VROOM.

Copyright (c) 2015-2020, Julien Coupey.
All rights reserved (see LICENSE).

*/
#include <algorithm>

#include "structures/vroom/tw_route.h"
#include "utils/exception.h"

namespace vroom {

TWRoute::TWRoute(const Input& input, Index v)
  : RawRoute(input, v),
    v_start(input.vehicles[v].tw.start),
    v_end(input.vehicles[v].tw.end),
    breaks_at_rank({static_cast<unsigned>(input.vehicles[v].breaks.size())}),
    breaks_counts({static_cast<unsigned>(input.vehicles[v].breaks.size())}),
    break_earliest(input.vehicles[v].breaks.size()),
    break_latest(input.vehicles[v].breaks.size()),
    breaks_travel_margin_before(input.vehicles[v].breaks.size()),
    breaks_travel_margin_after(input.vehicles[v].breaks.size()) {
  std::string break_error = "Inconsistent breaks for vehicle " +
                            std::to_string(input.vehicles[v].id) + ".";

  const auto& breaks = input.vehicles[v].breaks;

  Duration previous_earliest = v_start;

  for (Index i = 0; i < breaks.size(); ++i) {
    const auto& b = breaks[i];
    const auto b_tw =
      std::find_if(b.tws.begin(), b.tws.end(), [&](const auto& tw) {
        return previous_earliest <= tw.end;
      });
    if (b_tw == b.tws.end()) {
      throw Exception(ERROR::INPUT, break_error);
    }

    break_earliest[i] = std::max(previous_earliest, b_tw->start);
    breaks_travel_margin_before[i] = break_earliest[i] - previous_earliest;

    previous_earliest = break_earliest[i] + b.service;
  }

  Duration next_latest = v_end;
  for (Index r_i = 0; r_i < breaks.size(); ++r_i) {
    Index i = breaks.size() - 1 - r_i;
    const auto& b = breaks[i];

    if (next_latest < b.service) {
      throw Exception(ERROR::INPUT, break_error);
    }
    next_latest -= b.service;

    const auto b_tw =
      std::find_if(b.tws.rbegin(), b.tws.rend(), [&](const auto& tw) {
        return tw.start <= next_latest;
      });
    if (b_tw == b.tws.rend()) {
      throw Exception(ERROR::INPUT, break_error);
    }

    break_latest[i] = std::min(next_latest, b_tw->end);
    breaks_travel_margin_after[i] = next_latest - break_latest[i];

    next_latest = break_latest[i];

    if (break_latest[i] < break_earliest[i]) {
      throw Exception(ERROR::INPUT, break_error);
    }
  }
}

Duration TWRoute::new_earliest_candidate(const Input& input,
                                         Index job_rank,
                                         Index rank) const {
  const auto& m = input.get_matrix();
  const auto& v = input.vehicles[vehicle_rank];
  const auto& j = input.jobs[job_rank];

  Duration previous_earliest = v_start;
  Duration previous_service = 0;
  Duration previous_travel = 0;
  if (rank > 0) {
    const auto& previous_job = input.jobs[route[rank - 1]];
    previous_earliest = earliest[rank - 1];
    previous_service = previous_job.service;
    previous_travel = m[previous_job.index()][j.index()];
  } else {
    if (has_start) {
      previous_travel = m[v.start.value().index()][j.index()];
    }
  }

  return previous_earliest + previous_service + previous_travel;
}

Duration TWRoute::new_latest_candidate(const Input& input,
                                       Index job_rank,
                                       Index rank) const {
  const auto& m = input.get_matrix();
  const auto& v = input.vehicles[vehicle_rank];
  const auto& j = input.jobs[job_rank];

  Duration next_latest = v_end;
  Duration next_travel = 0;
  if (rank == route.size()) {
    if (has_end) {
      next_travel = m[j.index()][v.end.value().index()];
    }
  } else {
    next_latest = latest[rank];
    next_travel = m[j.index()][input.jobs[route[rank]].index()];
  }

  assert(j.service + next_travel <= next_latest);
  return next_latest - j.service - next_travel;
}

Duration TWRoute::previous_earliest_end(const Input& input,
                                        Index job_rank,
                                        Index rank,
                                        Duration& previous_travel) const {
  const auto& m = input.get_matrix();
  const auto& v = input.vehicles[vehicle_rank];
  const auto& j = input.jobs[job_rank];

  Duration previous_earliest = v_start;
  Duration previous_service = 0;
  if (rank > 0) {
    const auto& previous_job = input.jobs[route[rank - 1]];
    previous_earliest = earliest[rank - 1];
    previous_service = previous_job.service;
    previous_travel = m[previous_job.index()][j.index()];
  } else {
    if (has_start) {
      previous_travel = m[v.start.get().index()][j.index()];
    }
  }

  return previous_earliest + previous_service;
}

Duration TWRoute::next_latest_start(const Input& input,
                                    Index job_rank,
                                    Index rank,
                                    Duration& next_travel) const {
  const auto& m = input.get_matrix();
  const auto& v = input.vehicles[vehicle_rank];
  const auto& j = input.jobs[job_rank];

  Duration next_latest = v_end;
  if (rank == route.size()) {
    if (has_end) {
      next_travel = m[j.index()][v.end.get().index()];
    }
  } else {
    next_latest = latest[rank];
    next_travel = m[j.index()][input.jobs[route[rank]].index()];
  }

  return next_latest;
}

void TWRoute::fwd_update_earliest_from(const Input& input, Index rank) {
  const auto& m = input.get_matrix();
  const auto& v = input.vehicles[vehicle_rank];

  Duration current_earliest = earliest[rank];
  bool handle_last_breaks = true;

  for (Index i = rank + 1; i < route.size(); ++i) {
    const auto& next_j = input.jobs[route[i]];
    Duration remaining_travel_time =
      m[input.jobs[route[i - 1]].index()][next_j.index()];
    Duration previous_service = input.jobs[route[i - 1]].service;

    // Update earliest dates and margins for breaks.
    assert(breaks_at_rank[i] <= breaks_counts[i]);
    Index break_rank = breaks_counts[i] - breaks_at_rank[i];

    for (Index r = 0; r < breaks_at_rank[i]; ++r, ++break_rank) {
      const auto& b = v.breaks[break_rank];

      current_earliest += previous_service;

      const auto b_tw =
        std::find_if(b.tws.begin(), b.tws.end(), [&](const auto& tw) {
          return current_earliest <= tw.end;
        });
      assert(b_tw != b.tws.end());

      if (current_earliest < b_tw->start) {
        auto margin = b_tw->start - current_earliest;
        breaks_travel_margin_before[break_rank] = margin;
        if (margin < remaining_travel_time) {
          remaining_travel_time -= margin;
        } else {
          remaining_travel_time = 0;
        }

        current_earliest = b_tw->start;
      } else {
        breaks_travel_margin_before[break_rank] = 0;
      }

      break_earliest[break_rank] = current_earliest;
      previous_service = v.breaks[break_rank].service;
    }

    // Back to the job after breaks.
    current_earliest += previous_service + remaining_travel_time;

    const auto& next_TW = next_j.tws[tw_ranks[i]];
    current_earliest = std::max(current_earliest, next_TW.start);

    assert(current_earliest <= latest[i]);
    if (current_earliest == earliest[i]) {
      // There won't be any further update so stop earliest date
      // propagation.
      handle_last_breaks = false;
      break;
    }

    earliest[i] = current_earliest;
  }

  if (handle_last_breaks) {
    // Update earliest dates and margins for potential breaks right
    // before route end.
    Index i = route.size();
    Duration remaining_travel_time =
      (v.has_end()) ? m[input.jobs[route[i - 1]].index()][v.end.get().index()]
                    : 0;

    Duration previous_service = input.jobs[route[i - 1]].service;

    assert(breaks_at_rank[i] <= breaks_counts[i]);
    Index break_rank = breaks_counts[i] - breaks_at_rank[i];

    for (Index r = 0; r < breaks_at_rank[i]; ++r, ++break_rank) {
      const auto& b = v.breaks[break_rank];
      current_earliest += previous_service;

      const auto b_tw =
        std::find_if(b.tws.begin(), b.tws.end(), [&](const auto& tw) {
          return current_earliest <= tw.end;
        });
      assert(b_tw != b.tws.end());

      if (current_earliest < b_tw->start) {
        auto margin = b_tw->start - current_earliest;
        breaks_travel_margin_before[break_rank] = margin;
        if (margin < remaining_travel_time) {
          remaining_travel_time -= margin;
        } else {
          remaining_travel_time = 0;
        }

        current_earliest = b_tw->start;
      } else {
        breaks_travel_margin_before[break_rank] = 0;
      }

      break_earliest[break_rank] = current_earliest;
      previous_service = v.breaks[break_rank].service;
    }

    earliest_end = current_earliest + previous_service + remaining_travel_time;
    assert(earliest_end <= v_end);
  }
}

void TWRoute::bwd_update_latest_from(const Input& input, Index rank) {
  const auto& m = input.get_matrix();
  const auto& v = input.vehicles[vehicle_rank];

  Duration current_latest = latest[rank];
  bool handle_first_breaks = true;

  for (Index next_i = rank; next_i > 0; --next_i) {
    const auto& previous_j = input.jobs[route[next_i - 1]];
    Duration remaining_travel_time =
      m[previous_j.index()][input.jobs[route[next_i]].index()];

    // Update latest dates and margins for breaks.
    assert(breaks_at_rank[next_i] <= breaks_counts[next_i]);
    Index break_rank = breaks_counts[next_i];

    for (Index r = 0; r < breaks_at_rank[next_i]; ++r) {
      --break_rank;

      const auto& b = v.breaks[break_rank];
      assert(b.service <= current_latest);
      current_latest -= b.service;

      const auto b_tw =
        std::find_if(b.tws.rbegin(), b.tws.rend(), [&](const auto& tw) {
          return tw.start <= current_latest;
        });
      assert(b_tw != b.tws.rend());

      if (b_tw->end < current_latest) {
        auto margin = current_latest - b_tw->end;
        breaks_travel_margin_after[break_rank] = margin;
        if (margin < remaining_travel_time) {
          remaining_travel_time -= margin;
        } else {
          remaining_travel_time = 0;
        }

        current_latest = b_tw->end;
      } else {
        breaks_travel_margin_after[break_rank] = 0;
      }

      break_latest[break_rank] = current_latest;
    }

    // Back to the job after breaks.
    auto gap = previous_j.service + remaining_travel_time;
    assert(gap <= current_latest);
    current_latest -= gap;

    const auto& previous_TW = previous_j.tws[tw_ranks[next_i - 1]];
    current_latest = std::min(current_latest, previous_TW.end);

    assert(earliest[next_i - 1] <= current_latest);
    if (current_latest == latest[next_i - 1]) {
      // There won't be any further update so stop latest date
      // propagation.
      handle_first_breaks = false;
      break;
    }

    latest[next_i - 1] = current_latest;
  }

  if (handle_first_breaks) {
    // Update latest dates and margins for breaks right before the
    // first job.
    Index next_i = 0;

    assert(breaks_at_rank[next_i] <= breaks_counts[next_i]);
    Index break_rank = breaks_counts[next_i];

    for (Index r = 0; r < breaks_at_rank[next_i]; ++r) {
      --break_rank;
      const auto& b = v.breaks[break_rank];

      assert(b.service <= current_latest);
      current_latest -= b.service;

      const auto b_tw =
        std::find_if(b.tws.rbegin(), b.tws.rend(), [&](const auto& tw) {
          return tw.start <= current_latest;
        });
      assert(b_tw != b.tws.rend());
      if (b_tw->end < current_latest) {
        breaks_travel_margin_after[break_rank] = current_latest - b_tw->end;

        current_latest = b_tw->end;
      } else {
        breaks_travel_margin_after[break_rank] = 0;
      }

      break_latest[break_rank] = current_latest;
    }
  }
}

OrderChoice::OrderChoice(const Job& j,
                         const Break& b,
                         const Duration current_earliest,
                         const Duration previous_travel)
  : add_job_first(false),
    add_break_first(false),
    j_tw(std::find_if(j.tws.begin(),
                      j.tws.end(),
                      [&](const auto& tw) {
                        return current_earliest + previous_travel <= tw.end;
                      })),
    b_tw(std::find_if(b.tws.begin(), b.tws.end(), [&](const auto& tw) {
      return current_earliest <= tw.end;
    })) {
}

OrderChoice TWRoute::order_choice(const Input& input,
                                  const Job& j,
                                  const Break& b,
                                  const Duration current_earliest,
                                  const Duration previous_travel) const {
  OrderChoice oc(j, b, current_earliest, previous_travel);

  if (oc.j_tw == j.tws.end() or oc.b_tw == b.tws.end()) {
    // If either job or break can't fit first, then none of the
    // orderings are valid.
    return oc;
  }

  Duration job_then_break_end = 0; // Dummy init.
  Duration break_then_job_end = 0; // Dummy init.

  // Try putting job first then break.
  Duration earliest_job_end =
    std::max(current_earliest + previous_travel, oc.j_tw->start) + j.service;

  const auto new_b_tw =
    std::find_if(b.tws.begin(), b.tws.end(), [&](const auto& tw) {
      return earliest_job_end <= tw.end;
    });
  if (new_b_tw == b.tws.end()) {
    // Break does not fit after job due to its time windows. Only
    // option is to choose break first.
    oc.add_break_first = true;
    return oc;
  } else {
    job_then_break_end =
      std::max(earliest_job_end, new_b_tw->start) + b.service;
  }

  // Try putting break first then job.
  Duration travel_after_break = previous_travel;
  Duration earliest_job_start = current_earliest;

  if (current_earliest < oc.b_tw->start) {
    auto margin = oc.b_tw->start - current_earliest;
    if (margin < travel_after_break) {
      travel_after_break -= margin;
    } else {
      travel_after_break = 0;
    }

    earliest_job_start = oc.b_tw->start;
  }

  earliest_job_start += b.service + travel_after_break;

  const auto new_j_tw =
    std::find_if(j.tws.begin(), j.tws.end(), [&](const auto& tw) {
      return earliest_job_start <= tw.end;
    });
  if (new_j_tw == j.tws.end()) {
    // Job does not fit after break due to its time windows. Only
    // option is to choose job first.
    oc.add_job_first = true;
    return oc;
  } else {
    break_then_job_end =
      std::max(earliest_job_start, new_j_tw->start) + j.service;
  }

  // In case where both ordering options are doable based on time
  // windows, we pick the ordering that minimizes earliest end date
  // for sequence.
  if (break_then_job_end < job_then_break_end) {
    oc.add_break_first = true;
  } else if (break_then_job_end == job_then_break_end) {
    // If end date is the same for both ordering options, decide
    // based on earliest deadline.
    if (oc.j_tw->end <= oc.b_tw->end) {
      oc.add_job_first = true;
    } else {
      oc.add_break_first = true;
    }
  } else {
    oc.add_job_first = true;
  }

  return oc;
}

bool TWRoute::is_valid_addition_for_tw(const Input& input,
                                       const Index job_rank,
                                       const Index rank) const {
  const auto& v = input.vehicles[vehicle_rank];
  const auto& j = input.jobs[job_rank];

  Duration previous_travel = 0;
  Duration current_earliest =
    previous_earliest_end(input, job_rank, rank, previous_travel);

  Duration next_travel = 0;
<<<<<<< HEAD
  Duration next_start = next_latest_start(input, job_rank, rank, next_travel);

  bool job_added = false;

  assert(breaks_at_rank[rank] <= breaks_counts[rank]);

  for (Index r = 0; r < breaks_at_rank[rank]; ++r) {
    Index break_rank = (breaks_counts[rank] + r) - breaks_at_rank[rank];
    const auto& b = v.breaks[break_rank];

    if (job_added) {
      // Compute earliest end date for current break.
      const auto b_tw =
        std::find_if(b.tws.begin(), b.tws.end(), [&](const auto& tw) {
          return current_earliest <= tw.end;
        });

      if (b_tw == b.tws.end()) {
        // Break does not fit due to its time windows.
        return false;
      }

      if (current_earliest < b_tw->start) {
        auto margin = b_tw->start - current_earliest;
        if (margin < next_travel) {
          next_travel -= margin;
        } else {
          next_travel = 0;
        }

        current_earliest = b_tw->start;
      }

      current_earliest += b.service;
    } else {
      // Decide on ordering between break and added job.
      auto oc = order_choice(input, j, b, current_earliest, previous_travel);
=======
  if (rank == route.size()) {
    if (has_end) {
      next_travel = m[j.index()][v.end.value().index()];
    }
  } else {
    next_latest = latest[rank];
    next_travel = m[j.index()][input.jobs[route[rank]].index()];
  }
>>>>>>> 625eebff

      if (!oc.add_job_first and !oc.add_break_first) {
        // Infeasible insertion.
        return false;
      }

      // Feasible insertion based on time windows, now update next end
      // time with given insertion choice.
      assert(oc.add_job_first xor oc.add_break_first);
      if (oc.add_break_first) {
        if (current_earliest < oc.b_tw->start) {
          auto margin = oc.b_tw->start - current_earliest;
          if (margin < previous_travel) {
            previous_travel -= margin;
          } else {
            previous_travel = 0;
          }

          current_earliest = oc.b_tw->start;
        }

        current_earliest += b.service;
      }
      if (oc.add_job_first) {
        current_earliest =
          std::max(current_earliest + previous_travel, oc.j_tw->start) +
          j.service;
        job_added = true;
      }
    }
  }

  if (!job_added) {
    current_earliest += previous_travel;
    const auto j_tw =
      std::find_if(j.tws.begin(), j.tws.end(), [&](const auto& tw) {
        return current_earliest <= tw.end;
      });
    if (j_tw == j.tws.end()) {
      return false;
    }

    current_earliest = std::max(current_earliest, j_tw->start) + j.service;
  }

  return current_earliest + next_travel <= next_start;
}

template <class InputIterator>
bool TWRoute::is_valid_addition_for_tw(const Input& input,
                                       InputIterator first_job,
                                       InputIterator last_job,
                                       const Index first_rank,
                                       const Index last_rank) const {
  if (first_job == last_job) {
    return true;
  }
  assert(first_rank <= last_rank);

  const auto& m = input.get_matrix();
  const auto& v = input.vehicles[vehicle_rank];

  // Handle first job earliest date.
  const auto& first_j = input.jobs[*first_job];
  Duration job_earliest = new_earliest_candidate(input, *first_job, first_rank);

  auto tw_candidate =
    std::find_if(first_j.tws.begin(), first_j.tws.end(), [&](const auto& tw) {
      return job_earliest <= tw.end;
    });

  if (tw_candidate == first_j.tws.end()) {
    // Early abort if we're after the latest deadline for current job.
    return false;
  }
  job_earliest = std::max(job_earliest, tw_candidate->start);

  // Propagate earliest dates for all jobs in the addition range.
  auto next_job = first_job + 1;
  while (next_job != last_job) {
    const auto& first_j = input.jobs[*first_job];
    const auto& next_j = input.jobs[*next_job];
    job_earliest += first_j.service + m[first_j.index()][next_j.index()];

    tw_candidate =
      std::find_if(next_j.tws.begin(), next_j.tws.end(), [&](const auto& tw) {
        return job_earliest <= tw.end;
      });
    if (tw_candidate == next_j.tws.end()) {
      // Early abort if we're after the latest deadline for current job.
      return false;
    }
    job_earliest = std::max(job_earliest, tw_candidate->start);

    ++first_job;
    ++next_job;
  }

  // Check latest date for last inserted job.
  const auto& j = input.jobs[*first_job];
  Duration next_latest = v_end;
  Duration next_travel = 0;
  if (last_rank == route.size()) {
    if (has_end) {
      next_travel = m[j.index()][v.end.value().index()];
    }
  } else {
    next_latest = latest[last_rank];
    next_travel = m[j.index()][input.jobs[route[last_rank]].index()];
  }

  return job_earliest + j.service + next_travel <= next_latest;
}

void TWRoute::add(const Input& input, const Index job_rank, const Index rank) {
  assert(rank <= route.size());

  const auto& v = input.vehicles[vehicle_rank];
  const auto& j = input.jobs[job_rank];

  Duration previous_travel = 0;
  Duration current_earliest =
    previous_earliest_end(input, job_rank, rank, previous_travel);

  Duration next_travel = 0;
  Duration current_latest =
    next_latest_start(input, job_rank, rank, next_travel);

  bool job_added = false;
  unsigned breaks_before = 0;

  assert(breaks_at_rank[rank] <= breaks_counts[rank]);

  for (Index r = 0; r < breaks_at_rank[rank]; ++r) {
    Index break_rank = (breaks_counts[rank] + r) - breaks_at_rank[rank];
    const auto& b = v.breaks[break_rank];

    // Decide on ordering between break and added job.
    auto oc = order_choice(input, j, b, current_earliest, previous_travel);
    assert(oc.add_job_first xor oc.add_break_first);

    // Now update next end time based on insertion choice.
    if (oc.add_break_first) {
      // Earliest/rank/margin data for breaks before added job is
      // unchanged.
      ++breaks_before;

      if (breaks_travel_margin_before[break_rank] < previous_travel) {
        previous_travel -= breaks_travel_margin_before[break_rank];
      } else {
        previous_travel = 0;
      }

      current_earliest = break_earliest[break_rank] + b.service;
    }
    if (oc.add_job_first) {
      assert(oc.j_tw != j.tws.end());
      current_earliest =
        std::max(current_earliest + previous_travel, oc.j_tw->start);

      tw_ranks.insert(tw_ranks.begin() + rank,
                      std::distance(j.tws.begin(), oc.j_tw));
      earliest.insert(earliest.begin() + rank, current_earliest);

      current_earliest += j.service;
      job_added = true;

      // Earliest/rank data for breaks after added job will be updated
      // through the call to fwd_update_earliest_from one break counts
      // are straightened up.
      break;
    }
  }

  if (!job_added) {
    current_earliest += previous_travel;
    const auto j_tw =
      std::find_if(j.tws.begin(), j.tws.end(), [&](const auto& tw) {
        return current_earliest <= tw.end;
      });
    assert(j_tw != j.tws.end());

    current_earliest = std::max(current_earliest, j_tw->start);

    tw_ranks.insert(tw_ranks.begin() + rank,
                    std::distance(j.tws.begin(), j_tw));
    earliest.insert(earliest.begin() + rank, current_earliest);
  }

  // Add breaks_* data for breaks before newly inserted job.
  unsigned breaks_after = breaks_at_rank[rank] - breaks_before;
  breaks_at_rank[rank] -= breaks_before;
  breaks_at_rank.insert(breaks_at_rank.begin() + rank, breaks_before);
  breaks_counts.insert(breaks_counts.begin() + rank,
                       breaks_counts[rank] - breaks_after);

  // Update latest dates for breaks after inserted job using updated
  // break data.
  Index break_rank = breaks_counts[rank + 1];
  for (Index r = 0; r < breaks_after; ++r) {
    --break_rank;
    const auto& b = v.breaks[break_rank];

    assert(b.service <= current_latest);
    current_latest -= b.service;

    const auto b_tw =
      std::find_if(b.tws.rbegin(), b.tws.rend(), [&](const auto& tw) {
        return tw.start <= current_latest;
      });
    assert(b_tw != b.tws.rend());

    if (b_tw->end < current_latest) {
      auto margin = current_latest - b_tw->end;
      breaks_travel_margin_after[break_rank] = margin;
      if (margin < next_travel) {
        next_travel -= margin;
      } else {
        next_travel = 0;
      }

      current_latest = b_tw->end;
    } else {
      breaks_travel_margin_after[break_rank] = 0;
    }

    break_latest[break_rank] = current_latest;
  }

  // Update inserted job latest date.
  assert(j.service + next_travel <= current_latest);
  current_latest -= (j.service + next_travel);
  current_latest = std::min(current_latest, j.tws[tw_ranks[rank]].end);
  latest.insert(latest.begin() + rank, current_latest);

  // Updating the route needs to be done after TW stuff as
  // previous_earliest_end and next_latest_start rely on route size
  // before addition ; but before earliest/latest date propagation
  // that rely on route structure after addition.
  route.insert(route.begin() + rank, job_rank);

  fwd_update_earliest_from(input, rank);
  bwd_update_latest_from(input, rank);

  update_amounts(input);
}

bool TWRoute::is_fwd_valid_removal(const Input& input,
                                   const Index rank,
                                   const unsigned count) const {
  const auto& m = input.get_matrix();
  const auto& v = input.vehicles[vehicle_rank];

  // Check forward validity as of first non-removed job.
  Index current_rank = rank + count;
  if (current_rank == route.size()) {
    if (rank == 0 or !has_end) {
      // Emptying a route or removing the end of a route with no
      // vehicle end is always OK.
      return true;
    } else {
      // Otherwise check for end date validity.
      const auto& new_last_job = input.jobs[route[rank - 1]];
      return earliest[rank - 1] + new_last_job.service +
               m[new_last_job.index()][v.end.value().index()] <=
             v_end;
    }
  }

  const auto current_index = input.jobs[route[current_rank]].index();

  Duration previous_earliest = v_start;
  Duration previous_service = 0;
  Duration previous_travel = 0;

  if (rank > 0) {
    const auto& previous_job = input.jobs[route[rank - 1]];
    previous_earliest = earliest[rank - 1];
    previous_service = previous_job.service;
    previous_travel = m[previous_job.index()][current_index];
  } else {
    if (has_start) {
      previous_travel = m[v.start.value().index()][current_index];
    }
  }

  Duration job_earliest =
    previous_earliest + previous_service + previous_travel;

  while (current_rank < route.size()) {
    if (job_earliest <= earliest[current_rank]) {
      return true;
    }
    if (latest[current_rank] < job_earliest) {
      return false;
    }

    // Pick first compatible TW to keep on checking for next jobs.
    const auto& current_job = input.jobs[route[current_rank]];
    const auto& tws = current_job.tws;
    const auto candidate =
      std::find_if(tws.begin(), tws.end(), [&](const auto& tw) {
        return job_earliest <= tw.end;
      });
    assert(candidate != tws.end());
    job_earliest = std::max(job_earliest, candidate->start);
    job_earliest += current_job.service;
    if (current_rank < route.size() - 1) {
      job_earliest +=
        m[current_job.index()][input.jobs[route[current_rank + 1]].index()];
    } else {
      if (has_end) {
        job_earliest += m[current_job.index()][v.end.value().index()];
      }
    }

    ++current_rank;
  }

  return job_earliest <= v_end;
}

bool TWRoute::is_bwd_valid_removal(const Input& input,
                                   const Index rank,
                                   const unsigned count) const {
  const auto& m = input.get_matrix();
  const auto& v = input.vehicles[vehicle_rank];

  if (rank == 0) {
    if (count == route.size() or !has_start) {
      // Emptying a route or removing the start of a route with no
      // vehicle start is always OK.
      return true;
    }

    // Check for start date validity.
    const auto new_first_index = input.jobs[route[count]].index();
    return v_start + m[v.start.value().index()][new_first_index] <=
           latest[count];
  }

  // Check backward validity as of first non-removed job.
  Index current_rank = rank - 1;
  Index current_index = input.jobs[route[current_rank]].index();

  Index next_rank = rank + count;
  Duration next_latest = v_end;
  Duration next_travel = 0;

  if (next_rank == route.size()) {
    if (has_end) {
      next_travel = m[current_index][v.end.value().index()];
    }
  } else {
    const auto& next_job = input.jobs[route[next_rank]];
    next_latest = latest[next_rank];
    next_travel = m[current_index][next_job.index()];
  }

  while (current_rank > 0) {
    Duration current_service = input.jobs[route[current_rank]].service;
    if (latest[current_rank] + current_service + next_travel <= next_latest) {
      return true;
    }
    if (next_latest < earliest[current_rank] + current_service + next_travel) {
      return false;
    }

    // Update new latest date for current job. No underflow due to
    // previous check.
    next_latest = next_latest - current_service - next_travel;
    assert(input.jobs[route[current_rank]].tws[tw_ranks[current_rank]].contains(
      next_latest));

    if (current_rank > 0) {
      auto previous_index = input.jobs[route[current_rank - 1]].index();
      next_travel = m[previous_index][current_index];
      current_index = previous_index;
    }

    --current_rank;
  }

  next_travel = 0;
  if (has_start) {
    next_travel = m[v.start.value().index()][current_index];
  }
  return v_start + next_travel <= next_latest;
}

bool TWRoute::is_valid_removal(const Input& input,
                               const Index rank,
                               const unsigned count) const {
  assert(!route.empty());
  assert(rank + count <= route.size());

  return is_fwd_valid_removal(input, rank, count) and
         is_bwd_valid_removal(input, rank, count);
}

void TWRoute::remove(const Input& input,
                     const Index rank,
                     const unsigned count) {
  assert(rank + count <= route.size());

  const auto& m = input.get_matrix();
  const auto& v = input.vehicles[vehicle_rank];

  bool empty_route = rank == 0 and count == route.size();

  // Find out where to start updates for earliest/latest dates in new
  // route. fwd/bwd_ranks are relative to the route *after* the erase
  // operations below.
  auto fwd_rank = rank - 1;
  auto bwd_rank = rank;
  if (!empty_route) {
    if (rank == 0) {
      fwd_rank = 0;
      // Update earliest date for new first job.
      const auto& new_first_j = input.jobs[route[count]];
      Duration start_earliest = v_start;
      if (has_start) {
        start_earliest += m[v.start.value().index()][new_first_j.index()];
      }
      const auto& new_first_TW = new_first_j.tws[tw_ranks[count]];
      earliest[count] = std::max(start_earliest, new_first_TW.start);
    }

    if (rank + count == route.size()) {
      // Implicitly rank > 0 because !empty_route.
      bwd_rank = rank - 1;
      // Update earliest date for new last job.
      const auto& new_last_j = input.jobs[route[bwd_rank]];
      Duration end_latest = v_end;
      if (has_end) {
        auto gap =
          new_last_j.service + m[new_last_j.index()][v.end.value().index()];
        assert(gap <= v_end);
        end_latest -= gap;
      }
      const auto& new_last_TW = new_last_j.tws[tw_ranks[bwd_rank]];
      latest[bwd_rank] = std::min(end_latest, new_last_TW.end);
    }
  }

  route.erase(route.begin() + rank, route.begin() + rank + count);
  earliest.erase(earliest.begin() + rank, earliest.begin() + rank + count);
  latest.erase(latest.begin() + rank, latest.begin() + rank + count);
  tw_ranks.erase(tw_ranks.begin() + rank, tw_ranks.begin() + rank + count);

  // Update earliest/latest dates.
  if (!empty_route) {
    fwd_update_earliest_from(input, fwd_rank);
    bwd_update_latest_from(input, bwd_rank);
  }

  update_amounts(input);
}

template <class InputIterator>
void TWRoute::replace(const Input& input,
                      InputIterator first_job,
                      InputIterator last_job,
                      const Index first_rank,
                      const Index last_rank) {
  assert(first_rank <= last_rank);

  const auto& m = input.get_matrix();
  const auto& v = input.vehicles[vehicle_rank];

  // Number of items to erase and add.
  unsigned erase_count = last_rank - first_rank;
  unsigned add_count = std::distance(first_job, last_job);

  // Start updates for earliest/latest dates in new route.
  Duration current_earliest;
  if (first_rank > 0) {
    current_earliest = earliest[first_rank - 1];
  } else {
    // Use earliest date for new first job.
    const auto& new_first_j = input.jobs[*first_job];
    current_earliest = v_start;
    if (has_start) {
      current_earliest += m[v.start.value().index()][new_first_j.index()];
    }
  }

  // Replacing values in route that are to be removed anyway and
  // updating earliest/tw_rank along the way.
  auto insert_rank = first_rank;
  while (first_job != last_job and insert_rank != last_rank) {
    route[insert_rank] = *first_job;
    const auto& current_j = input.jobs[route[insert_rank]];

    if (insert_rank > 0) {
      const auto& previous_j = input.jobs[route[insert_rank - 1]];
      current_earliest +=
        previous_j.service + m[previous_j.index()][current_j.index()];
    }
    const auto tw_candidate =
      std::find_if(current_j.tws.begin(),
                   current_j.tws.end(),
                   [&](const auto& tw) { return current_earliest <= tw.end; });
    assert(tw_candidate != current_j.tws.end());

    current_earliest = std::max(current_earliest, tw_candidate->start);
    earliest[insert_rank] = current_earliest;
    tw_ranks[insert_rank] = std::distance(current_j.tws.begin(), tw_candidate);
    // Invalidated latest values.
    latest[insert_rank] = 0;

    ++first_job;
    ++insert_rank;
  }

  // Perform remaining insert/erase in route and resize other vectors
  // accordingly.
  if (add_count < erase_count) {
    assert(insert_rank < last_rank and first_job == last_job);
    route.erase(route.begin() + insert_rank, route.begin() + last_rank);

    auto to_erase = erase_count - add_count;
    earliest.erase(earliest.begin() + insert_rank,
                   earliest.begin() + insert_rank + to_erase);
    latest.erase(latest.begin() + insert_rank,
                 latest.begin() + insert_rank + to_erase);
    tw_ranks.erase(tw_ranks.begin() + insert_rank,
                   tw_ranks.begin() + insert_rank + to_erase);
  }
  if (erase_count < add_count) {
    assert(first_job != last_job and insert_rank == last_rank);
    route.insert(route.begin() + insert_rank, first_job, last_job);

    // Inserted values don't matter, they will be overwritten below or
    // during [fwd|bwd]_update_latest_from below.
    auto to_insert = add_count - erase_count;
    earliest.insert(earliest.begin() + insert_rank, to_insert, 0);
    latest.insert(latest.begin() + insert_rank, to_insert, 0);
    tw_ranks.insert(tw_ranks.begin() + insert_rank, to_insert, 0);
  }

  // Keep updating for remaining added jobs.
  unsigned last_add_rank = insert_rank;
  if (erase_count < add_count) {
    last_add_rank += add_count - erase_count;
  }
  while (insert_rank < last_add_rank) {
    const auto& current_j = input.jobs[route[insert_rank]];

    if (insert_rank > 0) {
      const auto& previous_j = input.jobs[route[insert_rank - 1]];
      current_earliest +=
        previous_j.service + m[previous_j.index()][current_j.index()];
    }
    const auto tw_candidate =
      std::find_if(current_j.tws.begin(),
                   current_j.tws.end(),
                   [&](const auto& tw) { return current_earliest <= tw.end; });
    assert(tw_candidate != current_j.tws.end());

    current_earliest = std::max(current_earliest, tw_candidate->start);
    earliest[insert_rank] = current_earliest;
    tw_ranks[insert_rank] = std::distance(current_j.tws.begin(), tw_candidate);
    // Invalidated latest values.
    latest[insert_rank] = 0;

    ++insert_rank;
  }

  if (!route.empty()) {
    if (add_count == 0 and insert_rank == 0) {
      // First jobs in route have been erased and not replaced, so
      // update new first job earliest date.
      const auto& current_j = input.jobs[route[insert_rank]];
      current_earliest = v_start;
      if (has_start) {
        current_earliest += m[v.start.value().index()][current_j.index()];
      }

      const auto tw_candidate =
        std::find_if(current_j.tws.begin(),
                     current_j.tws.end(),
                     [&](const auto& tw) {
                       return current_earliest <= tw.end;
                     });
      assert(tw_candidate != current_j.tws.end());

      earliest[insert_rank] = std::max(current_earliest, tw_candidate->start);
      tw_ranks[insert_rank] =
        std::distance(current_j.tws.begin(), tw_candidate);
      // Invalidated latest values.
      latest[insert_rank] = 0;
      ++insert_rank;
    }

    // If valid, insert_rank is the rank of the first job with known
    // latest date.
    if (insert_rank == route.size()) {
      // Replacing last job(s) in route, so update earliest and latest
      // date for new last job based on relevant time-window.
      --insert_rank;
      const auto& new_last_j = input.jobs[route[insert_rank]];

      Duration end_latest = v_end;
      if (has_end) {
        auto gap =
          new_last_j.service + m[new_last_j.index()][v.end.value().index()];
        assert(gap <= v_end);
        end_latest -= gap;
      }
      latest[insert_rank] =
        std::min(end_latest, new_last_j.tws[tw_ranks[insert_rank]].end);
    } else {
      // Update earliest dates forward in end of route.
      fwd_update_earliest_from(input, insert_rank - 1);
    }

    // Update latest dates backward.
    bwd_update_latest_from(input, insert_rank);
  }

  update_amounts(input);
}

template bool
TWRoute::is_valid_addition_for_tw(const Input& input,
                                  std::vector<Index>::iterator first_job,
                                  std::vector<Index>::iterator last_job,
                                  const Index first_rank,
                                  const Index last_rank) const;
template bool TWRoute::is_valid_addition_for_tw(
  const Input& input,
  std::vector<Index>::reverse_iterator first_job,
  std::vector<Index>::reverse_iterator last_job,
  const Index first_rank,
  const Index last_rank) const;

template void TWRoute::replace(const Input& input,
                               std::vector<Index>::iterator first_job,
                               std::vector<Index>::iterator last_job,
                               const Index first_rank,
                               const Index last_rank);
template void TWRoute::replace(const Input& input,
                               std::vector<Index>::reverse_iterator first_job,
                               std::vector<Index>::reverse_iterator last_job,
                               const Index first_rank,
                               const Index last_rank);

} // namespace vroom<|MERGE_RESOLUTION|>--- conflicted
+++ resolved
@@ -138,7 +138,7 @@
     previous_travel = m[previous_job.index()][j.index()];
   } else {
     if (has_start) {
-      previous_travel = m[v.start.get().index()][j.index()];
+      previous_travel = m[v.start.value().index()][j.index()];
     }
   }
 
@@ -156,7 +156,7 @@
   Duration next_latest = v_end;
   if (rank == route.size()) {
     if (has_end) {
-      next_travel = m[j.index()][v.end.get().index()];
+      next_travel = m[j.index()][v.end.value().index()];
     }
   } else {
     next_latest = latest[rank];
@@ -234,7 +234,7 @@
     // before route end.
     Index i = route.size();
     Duration remaining_travel_time =
-      (v.has_end()) ? m[input.jobs[route[i - 1]].index()][v.end.get().index()]
+      (v.has_end()) ? m[input.jobs[route[i - 1]].index()][v.end.value().index()]
                     : 0;
 
     Duration previous_service = input.jobs[route[i - 1]].service;
@@ -485,7 +485,6 @@
     previous_earliest_end(input, job_rank, rank, previous_travel);
 
   Duration next_travel = 0;
-<<<<<<< HEAD
   Duration next_start = next_latest_start(input, job_rank, rank, next_travel);
 
   bool job_added = false;
@@ -523,16 +522,6 @@
     } else {
       // Decide on ordering between break and added job.
       auto oc = order_choice(input, j, b, current_earliest, previous_travel);
-=======
-  if (rank == route.size()) {
-    if (has_end) {
-      next_travel = m[j.index()][v.end.value().index()];
-    }
-  } else {
-    next_latest = latest[rank];
-    next_travel = m[j.index()][input.jobs[route[rank]].index()];
-  }
->>>>>>> 625eebff
 
       if (!oc.add_job_first and !oc.add_break_first) {
         // Infeasible insertion.
