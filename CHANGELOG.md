# Changelog

## [Unreleased]

### Added

- Recommendation on how to cite in publications (#943)
- Store distance matrices (#956)
- Default radius of 35km for OSRM snapping (#922)
- Support for URL path in host (#966)

### Changed

- Exposed internal variables to get feature parity for pyvroom (#901)
- Update GitHub Actions (#857)
- Improve error messages (#848)
- Add running `apt-get update` in CI jobs (#863)
- Update formatting script to use `clang-format` 14 (#894)
- Setup a `clang-tidy` workflow (#789)
- Submodule and update Rapidjson (#929)
- Update polylineencoder to v2.0.1 (#931)
- Switch to C++20 (#851)
- Improved error messages for file-related IO errors (#553)
- Add job id to error message for unreachable step (#946)
- Reduce `compute_best_route_split_choice` complexity (#962)
- `Eval::operator<` sorts on cost, then duration (#914)
<<<<<<< HEAD
- Reserve `vector` capacity whenever possible (#915)
=======
- Improved `vrptw::PDShift` implementation (#852)
>>>>>>> 6766a034

### Fixed

- Internal matrix problem with inconsistent `location_index` and `location` values (#909)
- Silent fail on invalid output file (#553)
- Comparison of index-based and coordinates-based locations (#935)
- `max_travel_time` parameter not taken into account in edge case (#884)
- Meaningless `location_index` provided in output for break steps (#877)
- `max_travel_time` not accounted for with vehicle steps in solving mode (#954)
- `max_travel_time` not accounted for in `RouteSplit` (#941)

## [v1.13.0] - 2023-01-31

### Added

- Support for `max_travel_time` at vehicle level (#273)
- Support for vehicle fixed costs (#528)
- Support for cost per hour for vehicles (#732)
- Support for `max_load` constraint at break level (#786)
- `RouteSplit` local search operator (#788)
- Advertise `libvroom` in README and wiki (#42)

### Changed

- Use new struct to evaluate edges internally (#738)
- Use `std::chrono::milliseconds` for `Timeout` value (#728)
- Use `struct` for storing `Coordinates` instead of an `std::array` (#730)
- Refactor `SolutionIndicators` struct (#750)
- Do not duplicate local search for identical heuristic solutions (#750)
- Add message on invalid routing response (#764)
- Consistent exception type on invalid profile (#771)
- Pass zero amount directly instead of its size (#776)
- Add named constants for default threads number and exploration level (#805)
- Refactor `TSP` cost functions (#812)
- CI builds now use clang++ 14 and g++ 11 on Ubuntu 22.04 (#816)
- Refactor `CVRP::solve` and `VRPTW::solve` functions (#818)
- Refactor `CostWrapper` (#828)

### Fixed

- Missing break validity check (#754)
- Unecessary waiting with multiple breaks and shipments (#840)
- Mark `JobAmount` and `JobTime` comparison operators as `const` (#724)
- Update `ssl_send_and_receive` to throw RoutingExceptions (#770)
- Timeout not observed with multiple long heuristics per thread (#792)
- Wrong validity check range in `vrptw::MixedExchange` (#821)
- Underflow in insertion regrets (#831)
- Crash with missing location coordinates and only `costs` custom matrix (#826)

## [v1.12.0] - 2022-05-31

### Added

- `IntraTwoOpt` local search operator (#706)
- `description` key for unassigned tasks in output, if provided (#403)
- `location_index` key for unassigned tasks and each step, if provided (#625)
- Shared target to makefile, for creating Position Independent Code (#617)
- Exposing some internals for Python through compile flags (#640)
- Stats on local search operators use for dev/debug purposes (#658)
- Project can be compiled without routing support to limit dependencies (#676)
- Internal `max_tasks` constraints derived from input to speed up local-search (#648)

### Changed

- Prune local search moves based on TW constraints (#583)
- Prune local search moves based on capacity constraints (#709)
- Refactor exception class (#639)
- CI builds now run against `libosrm` v5.26.0 (#651)
- Reduce computing time on PDPTW benchmarks by around 20% (#559)
- Change Input and parser signature to simplify downstream usage (#665)
- Consider move options in SWAP* that were previously wrongly discarded (#682)
- Use cxxopts as command line parser instead of getopt (#602)
- Change polylineencoder usage to submodule instead of plain header (#686)

### Fixed

- Remove duplicate definition of LocalSearch (#638)
- Move priority check to Job constructor instead of input parser (#628)
- Wrong index values without custom matrix (#683)
- Assignments instead of equality checks in some plan mode assertions (#701)
- Initialization of single-entry matrix (#699)

## [v1.11.0] - 2021-11-19

### Added

- `setup` key for tasks to refine service time modeling (#358)
- `max_tasks` key limiting route size at vehicle level (#421, #566)
- Support for custom cost matrices (#415)
- Number of routes in solution summary (#524)
- Implementation for extended SWAP* local search operator (#507)
- `-l` command-line flag for user-provided timeout (#594)
- Ability to start the search from user-defined solution (#376)
- Github Actions CI (#436)
- Check for libvroom example build in CI (#514)

### Changed

- `vehicle.steps` are now used in solving mode (#606)
- CI builds now run on Ubuntu 20.04 (#455)
- Simplified time window handling logic in TWRoute (#557)

### Removed

- Travis CI builds (#436)
- Exchange local search operator (#507)

### Fixed

- "Infeasible route" error while an existing route plan exists (#506)
- Break omitted with no other time window (#497)
- Biased evaluation in `try_job_additions` (#572)
- Routing error with custom matrix and `-g` (#561)
- Crash on empty custom matrix (#570)
- Properly allow empty skills arrays (#586)
- Restrict `speed_factor` in the range `(0, 5]` (#591)

## [v1.10.0] - 2021-05-06

### Added

- Support for heterogeneous vehicle routing profiles (#394) (#490)
- Optional `speed_factor` key for vehicle-level tuning (#450)
- Support Valhalla as routing engine (#306)
- Report `type` for unassigned tasks in output (#469)

### Changed

- A mix of empty and non-empty `skills` arrays is allowed in input (#460)
- Formatting script updated to use version 10 of clang-format (#452)
- vroom will now read json input from stdin if no other input is specified (#457)
- Clearer error message with invalid json response from http routing request (#471)

### Deprecated

- Top-level `matrix` key should be replaced using the new `matrices` syntax (#450)

### Fixed

- Compatibility with Visual Studio 2019 (#448)
- The pd_shift operation can now insert a shipment at the end of a route (#462)
- Truncated distance value for end step (#463)
- Zero distance value for last break in open-ended route (#475)
- Multi-thread exception handling (#417, #478)

## [v1.9.0] - 2021-03-04

### Added

- Ability to choose ETA and report violations for custom routes using `-c` (#430)
- Custom route description using new `steps` key for a `vehicle` in input (#430)
- A `violations` object is reported in output at `step`, `route` and `summary` level (#430)
- `libglpk` used as an optional dependency, required for `-c` (#430)

### Changed

- Reduce computing time by refactoring `LocalSearch::try_job_additions` (#392)
- Reduce build time by refactoring includes (#425)
- Improve error message with wrong profile using libosrm (#397)
- Check for duplicate ids across tasks of the same type: `job`, `pickup`, `delivery` (#430)
- Check for duplicate ids across `break` tasks for the same vehicle (#430)
- Report `service` and `waiting_time` for all `step` objects in output (#430)
- Always report a `start` and `end` step for the route, regardless of vehicle description (#430)

### Fixed

- Rapidjson assert on invalid syntax for first vehicle (#418)

## [v1.8.0] - 2020-09-29

### Added

- Local search move removing a job in a route and adding an unassigned one (#324)
- Support for string description of vehicles and tasks (#235)
- Priority sum report in output (#390)

### Changed

- Improved job earliest/latest dates handling internally (#330)

### Fixed

- Break ordering problem (#385)
- Obvious suboptimal solution with many unassigned jobs (#319)
- Documentation mismatch (#361)
- Profile type not checked in input (#355)
- Error reported by UBSan (#371)

## [v1.7.0] - 2020-07-08

### Added

- Support for (multiple) driver breaks at vehicle level (#186)
- Dependency to `libasio`, replacing boost/asio (#325)
- More details on features and workflow in README (#335)

### Changed

- Switch to C++17 (#311)
- Use `std::optional` and drop dependency to boost/optional (#312)
- Refactor routing wrapper classes (#320)

### Deprecated

- Steps `job` key is replaced by `id` for consistency with breaks

### Removed

- Drop boost dependency (#325)

### Fixed

- Erroneous call to TSP code with amount-less shipments (#333)
- Missing propagation of ealiest/latest dates in corner case (#339)

## [v1.6.0] - 2020-02-18

### Added

- Support for pickup and delivery tasks (#274)
- `shipments` array in input (#274)
- Use https for routing requests over port 443 (#289)
- New local search operator for route exchange (#288)

### Changed

- Steps `type` in json output can also have value `pickup` and `delivery` (#274)
- Extended range for valid priority values (#287)
- Use `operator&&` for short-circuit evaluation (#293)
- Earlier local search aborts based on incompatibilities (#281)
- Travis script update (#301)

### Fixed

- Missing valid moves for intra Or-opt (#286)
- Unwanted routing engine request with 1x1 custom matrix (#291)
- Error on single-location `table` request (#295)

## [v1.5.0] - 2019-10-14

### Added

- Support for mixing independent pickups and deliveries (#241)
- `pickup` and `delivery` keys for `job` in input and for `route` and `summary` in output (#262)
- `load` key at `step` level in output (#262)
- `priority` key for jobs to gain some control on which jobs are unassigned (#246)
- `HttpWrapper` class to factor code previously duplicated across routing wrappers (#224)

### Changed

- Speed up solving by 25% for CVRP and up to 30% for VRPTW benchmark instances (#255)
- Update Travis configuration to use Ubuntu Bionic (#260)
- Cut down validity checks time (#266)

### Deprecated

- `amount` key at `job` level in input and at `summary` and `route` level in output (#262)

### Removed

- Clustering heuristics for CVRP (#267)

### Fixed

- Implicit instantiation of undefined template error for macos g++ compiler (#231)
- Parsing vehicle ids as `uint64_t` (#228)
- `osrm::EngineConfig` initialization for use with recent `libosrm` versions (#259)

## [v1.4.0] - 2019-03-26

### Added

- Optional `profile` key for vehicles to allow picking routing profile at query-time (#196)
- `-r` command-line flag for explicit routing engine choice (#196)
- Support for multiple named datasets when using `libosrm` (#181)
- Generic `vroom` namespace and several other specializations (#135)
- Support for OpenRouteService as routing engine (#204)
- Spot more job/vehicle incompatibilities derived from constraints (#201)
- Filter out irrelevant local search neighbourhoods for vehicles with disjoint job candidates (#202)
- Specific status codes by error type (#182)
- Avoid locations duplicates for matrix requests (#200)
- Nearest job route seeding option for VRPTW heuristic (#210)

### Changed

- Refactor to remove duplicate code for heuristic and local search (#176)
- Refactor to enforce naming conventions that are now explicitly stated in `CONTRIBUTING.md` (#135)
- Options `-a` and `-p` can be used to define profile-dependant servers (#196)

### Removed

- `-l` and `-m` command-line flags (#196)

### Fixed

- Missing capacity check for initialization in parallel clustering heuristic (#198)
- Segfault on job empty `time_windows` array (#221)

## [v1.3.0] - 2018-12-10

### Added

- Support for VRPTW (#113)
- CI builds using Travis (#134)
- Adjust solving depending on whether vehicles locations are all identical (#152)
- New local search operator (#164)
- Specific intra-route local search operators (#170)

### Changed

- Update `clang-format` to 6.0 for automatic code formatting (#143)
- Keys `duration` and `arrival` are no longer optional in output and based on matrix values.
- Speed up TSP solving by over 35% on all TSPLIB instances (#142)
- Speed up CVRP solving by over 65%, then another ~8% on all CVRPLIB instances (#146, #147)
- New heuristic for CVRP (#153)
- Take advantage of CVRP speed-up and new heuristic to adjust quality/computing time trade-offs (#167)
- Default exploration level set to 5 (max value)

### Fixed

- Wrong ETA with service time and no start (#148)

## [v1.2.0]

### Added

- Support for multiple vehicles
- Support for multi-dimensional capacity constraints (#74)
- Support for skills to model jobs/vehicles compatibility (#90)
- Support for user-defined matrices (#47)
- New flag `-x` to set the trade-off between computing time and exploration depth (#131)
- Provide ETA at step level in the routes, using optional service time for each job (#101, #103)
- Experimental* support to use `vroom` directly from C++ as a library (#42)
- Automatic code formatting script based on `clang-format` (#66)
- PR template

*: read "functional with no C++ API stability guarantee"

### Changed

- Update `rapidjson` to a patched `v1.1.0` (#128)
- Improve dependency handling (#78)
- Improve compilation time and switch from relative to absolute paths for includes (#108)
- Various refactors (#64, #72, #88, #106)

### Removed

- Drop Boost.Log dependency (#130)

### Fixed

- Memory leak upon `vrp` destruction (#69)
- Prevent overflows with huge costs (#50)
- Infinite loop on TSP edge case (#122)
- Various build warnings and errors with both `gcc` and `clang` (#94, #114)

## [v1.1.0]

### Added

- Support `libosrm` as of v5.4 for faster `table` and `route` queries
  (#34)
- Add contributing guidelines (#56)
- Compile also with `-std=c++11`, useful in some environments (#55)

### Changed

- Internals refactor setting up a scalable data model for future
  features (#44)
- Renamed solution indicators key in json output `solution`->`summary`
- Global cleanup with regard to coding standard (#56)

### Removed

- Drop support for TSPLIB files (#48)
- Clean unused code and heuristics

## [v1.0.0]

### Added

- Support for OSRM v5.*
- Dedicated folder for API documentation

### Changed

- New input and output json API (#30)
- Switch to [lon, lat] for all coordinates (#33)

### Removed

- Drop support for OSRM v4.*
- Flags `-s` and `-e` (see new API)

### Fixed

- Compilation trouble with rapidjson and some types (#31)
- Correct usage display obtained with `-h` (#39)

## [v0.3.1]

### Changed

- Switch to BSD 2-clause license.
- Solving TSPLIB instances does not require the `-t` flag anymore.
- Several components of the local search code can now use
  multi-threading (#26).

### Fixed

- Improve 2-opt operator for symmetric cases (#27).

## [v0.3]

### Added

- Compute optimized "open" trips with user-defined start and/or end.
- Special extra handling for asymmetric problems in the local search
  phase.
- New local search operator to improve results in specific asymmetric
  context (e.g. many locations in a dense urban area with lots of
  one-way streets).
- OSRM v4.9.* compatibility.
- Use rapidjson for json i/o (#19)
- Append the `tour` key to the solution in any case.

### Changed

- U-turns enabled when retrieving detailed route geometry from OSRM
  (#10).
- Evolution of the local-search strategy providing lower dispersion in
  solution quality and improving on worst-case solutions (overall
  worst-case on TSPLIB went from +9.56% over the optimal in v0.2 to
  +6.57% in this release).
- Core refactor for undirected graph (#13), tsp structure and tsplib
  loader (#24), heuristics, local search and 2-opt
  implementation. Results in a less intensive memory usage and faster
  computing times (on TSPLIB files, the computing times dropped by
  more than a factor of 2 on average).
- Cleanup verbose output, using Boost.Log for better display (#18).
- Switch to boost::regex for input parsing.

### Fixed

- Wrong output tour size for problems with 2 locations (#16).
- Segfault with explicit matrix in TSPLIB format (#14).
- Invalid syntax for newline at the end of input file (#17).
- Trouble with the regexes used for TSPLIB parsing (#7).
- Incorrect DIMENSION key in TSPLIB format raising stoul exception.
- Segfault for DIMENSION: 1 problem in TSPLIB format (#25).

## [v0.2]

### Added

- New loader to handle TSPLIB format, providing support for
  user-defined matrices (#2).
- Dependency on boost.

### Changed

- Switch to boost.asio for http queries handling.
- Simplified matrix implementation.
- Use of -std=c++14 flag.

### Fixed

- Socket reading issues (#1).
- Potentially incorrect request for route summary (#5).

## [v0.1]

### Added

- Solving problems with one vehicle visiting several places a.k.a
  [travelling salesman problem](https://en.wikipedia.org/wiki/Travelling_salesman_problem).
- Support matrix computation using [OSRM](http://project-osrm.org/).
- Solution output to `json` with location ordering, cost of the
  solution and execution details.
- Optional ready-to-use detailed route.
- Optional use of euclidean distance for matrix computation.
<|MERGE_RESOLUTION|>--- conflicted
+++ resolved
@@ -24,11 +24,8 @@
 - Add job id to error message for unreachable step (#946)
 - Reduce `compute_best_route_split_choice` complexity (#962)
 - `Eval::operator<` sorts on cost, then duration (#914)
-<<<<<<< HEAD
+- Improved `vrptw::PDShift` implementation (#852)
 - Reserve `vector` capacity whenever possible (#915)
-=======
-- Improved `vrptw::PDShift` implementation (#852)
->>>>>>> 6766a034
 
 ### Fixed
 
