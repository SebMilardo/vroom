--- conflicted
+++ resolved
@@ -75,19 +75,9 @@
       target.is_valid_addition_for_tw(_input, s_route[_s_d_rank], t_d_rank);
   }
 
-<<<<<<< HEAD
-  for (unsigned t_p_rank = 0; t_p_rank < t_route.size(); ++t_p_rank) {
+  for (unsigned t_p_rank = 0; t_p_rank <= t_route.size(); ++t_p_rank) {
     Gain t_p_gain =
       -utils::addition_cost(_input, s_route[_s_p_rank], v, t_route, t_p_rank);
-=======
-  for (unsigned t_p_rank = 0; t_p_rank <= t_route.size(); ++t_p_rank) {
-    Gain t_p_gain = -utils::addition_cost(_input,
-                                          m,
-                                          s_route[_s_p_rank],
-                                          v,
-                                          t_route,
-                                          t_p_rank);
->>>>>>> ecc93789
 
     if (_remove_gain + t_p_gain < stored_gain) {
       // Even without delivery insertion, the gain is lower than best
