/*

This file is part of VROOM.

Copyright (c) 2015-2016, Julien Coupey.
All rights reserved (see LICENSE).

*/

#include <fstream>
#include <chrono>
#include <unistd.h>
#include <boost/log/core.hpp>
#include <boost/log/trivial.hpp>
#include <boost/log/expressions.hpp>
#include <boost/log/utility/setup/console.hpp>
#include <boost/log/utility/setup/common_attributes.hpp>
#include "./utils/version.h"
#include "./structures/typedefs.h"
<<<<<<< HEAD
#include "./heuristics/tsp_strategy.h"
#include "./loaders/problem_io.h"
#include "./loaders/tsplib_loader.h"
#include "./loaders/routed_loader.h"
#include "./utils/logger.h"
=======
#include "./structures/vroom/input/input.h"
#include "./utils/input_parser.h"
#include "./utils/output_json.h"
#include "./problems/vrp.h"
>>>>>>> 9c138af0

void display_usage(){
  std::string usage = "VROOM Copyright (C) 2015-2016, Julien Coupey\n";
  usage += "Version: " + get_version() + "\n";
  usage += "Usage:\n\tvroom [OPTION]... \"INPUT\"";
  usage += "\n\tvroom [OPTION]... -i FILE\n";
  usage += "Options:\n";
  usage += "\t-a ADDRESS\t OSRM server address (\"0.0.0.0\")\n";
  usage += "\t-p PORT,\t OSRM listening port (5000)\n";
  // usage += "\t-m MODE,\t OSRM profile name (car)\n";

  // The -m flag is only present as the profile name is part of the
  // OSRM v5 API. It is undocumented as OSRM doesn't implement
  // query-time profile selection (yet) so setting it will have no
  // effect for now.

  usage += "\t-g,\t\t get detailed route geometry for the solution\n";
  usage += "\t-i FILE,\t read input from FILE rather than from\n\t\t\t command-line\n";
  usage += "\t-o OUTPUT,\t output file name\n";
  usage += "\t-t THREADS,\t number of threads to use\n";
  usage += "\t-v,\t\t turn on verbose output\n";
  usage += "\t-V,\t\t turn on verbose output with all details";
  std::cout << usage << std::endl;
  exit(0);
}

int main(int argc, char **argv){
  // Log formatting.
  boost::log::add_console_log(std::cout,
                              boost::log::keywords::format = "%Message%");

  // Load default command-line options.
  cl_args_t cl_args;

  // Parsing command-line arguments.
  const char* optString = "a:gi:lm:o:p:t:vVh?";
  int opt = getopt(argc, argv, optString);

  std::string nb_threads_arg = std::to_string(cl_args.nb_threads);

  while(opt != -1) {
    switch(opt){
    case 'a':
      cl_args.osrm_address = optarg;
      break;
    case 'g':
      cl_args.geometry = true;
      break;
    case 'h':
      display_usage();
      break;
    case 'i':
      cl_args.input_file = optarg;
      break;
    case 'm':
      cl_args.osrm_profile = optarg;
      break;
    case 'o':
      cl_args.output_file = optarg;
      break;
    case 'p':
      cl_args.osrm_port = optarg;
      break;
    case 't':
      nb_threads_arg = optarg;
      break;
    case 'v':
      cl_args.log_level = boost::log::trivial::info;
      break;
    case 'V':
      cl_args.log_level = boost::log::trivial::trace;
      break;
    default:
      break;
    }
    opt = getopt(argc, argv, optString);
  }

  try{
    // Needs to be done after previous switch to make sure the
    // appropriate output file is set.
    cl_args.nb_threads = std::stoul(nb_threads_arg);
  }
  catch(const std::exception& e){
    std::string message = "Wrong value for number of threads.";
    std::cerr << "[Error] " << message << std::endl;
    write_to_json({1, message}, false, cl_args.output_file);
    exit(1);
  }

  if(cl_args.input_file.empty()){
    // Getting input from command-line.
    if(argc == optind){
      // Missing argument!
      display_usage();
    }
    cl_args.input = argv[optind];
  }
  else{
    // Getting input from provided file.
    std::ifstream ifs (cl_args.input_file);
    std::stringstream buffer;
    buffer << ifs.rdbuf();
    cl_args.input = buffer.str();
  }

  // Log level.
  boost::log::core::get()
    ->set_filter(boost::log::trivial::severity >= cl_args.log_level);

  try{
<<<<<<< HEAD
    timing_t computing_times;
    auto start_problem_loading = std::chrono::high_resolution_clock::now();
    BOOST_LOG_TRIVIAL(info)
      << "[Matrix] Start matrix computing and problem loading.";

    // Parse input with relevant loader.
    cl_args.use_osrm = (cl_args.input.find("DIMENSION") == std::string::npos);
    std::unique_ptr<problem_io<distance_t>> loader;
    if(cl_args.use_osrm){
      // Use osrm-routed.
      loader = std::make_unique<routed_loader>(cl_args.osrm_address,
                                               cl_args.osrm_port,
                                               cl_args.osrm_profile,
                                               cl_args.input);
    }
    else{
      loader = std::make_unique<tsplib_loader>(cl_args.input);
    }

=======
>>>>>>> 9c138af0
    // Build problem.
    input problem_instance = parse(cl_args);

    solution sol = problem_instance.solve(cl_args.nb_threads);

    // Write solution.
    write_to_json(sol, cl_args.geometry, cl_args.output_file);
  }
  catch(const custom_exception& e){
    std::cerr << "[Error] " << e.get_message() << std::endl;
    write_to_json({1, e.get_message()}, false, cl_args.output_file);
    exit(1);
  }
<<<<<<< HEAD
=======
  #if LIBOSRM
  catch(const std::exception& e){
    // Should only occur when trying to use libosrm without running
    // osrm-datastore. It would be good to be able to catch an
    // osrm::util::exception for this. See OSRM issue #2813.
    std::cerr << "[Error] " << e.what() << std::endl;
    write_to_json({1, e.what()}, false, cl_args.output_file);
    exit(1);
  }
  #endif
>>>>>>> 9c138af0

  return 0;
}<|MERGE_RESOLUTION|>--- conflicted
+++ resolved
@@ -17,18 +17,10 @@
 #include <boost/log/utility/setup/common_attributes.hpp>
 #include "./utils/version.h"
 #include "./structures/typedefs.h"
-<<<<<<< HEAD
-#include "./heuristics/tsp_strategy.h"
-#include "./loaders/problem_io.h"
-#include "./loaders/tsplib_loader.h"
-#include "./loaders/routed_loader.h"
-#include "./utils/logger.h"
-=======
 #include "./structures/vroom/input/input.h"
 #include "./utils/input_parser.h"
 #include "./utils/output_json.h"
 #include "./problems/vrp.h"
->>>>>>> 9c138af0
 
 void display_usage(){
   std::string usage = "VROOM Copyright (C) 2015-2016, Julien Coupey\n";
@@ -140,28 +132,6 @@
     ->set_filter(boost::log::trivial::severity >= cl_args.log_level);
 
   try{
-<<<<<<< HEAD
-    timing_t computing_times;
-    auto start_problem_loading = std::chrono::high_resolution_clock::now();
-    BOOST_LOG_TRIVIAL(info)
-      << "[Matrix] Start matrix computing and problem loading.";
-
-    // Parse input with relevant loader.
-    cl_args.use_osrm = (cl_args.input.find("DIMENSION") == std::string::npos);
-    std::unique_ptr<problem_io<distance_t>> loader;
-    if(cl_args.use_osrm){
-      // Use osrm-routed.
-      loader = std::make_unique<routed_loader>(cl_args.osrm_address,
-                                               cl_args.osrm_port,
-                                               cl_args.osrm_profile,
-                                               cl_args.input);
-    }
-    else{
-      loader = std::make_unique<tsplib_loader>(cl_args.input);
-    }
-
-=======
->>>>>>> 9c138af0
     // Build problem.
     input problem_instance = parse(cl_args);
 
@@ -175,8 +145,6 @@
     write_to_json({1, e.get_message()}, false, cl_args.output_file);
     exit(1);
   }
-<<<<<<< HEAD
-=======
   #if LIBOSRM
   catch(const std::exception& e){
     // Should only occur when trying to use libosrm without running
@@ -187,7 +155,6 @@
     exit(1);
   }
   #endif
->>>>>>> 9c138af0
 
   return 0;
 }