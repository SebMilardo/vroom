--- conflicted
+++ resolved
@@ -23,12 +23,9 @@
 
 - "Infeasible route" error while an existing route plan exists (#506)
 - Break omitted with no other time window (#497)
-<<<<<<< HEAD
+- Biased evaluation in `try_job_additions` (#572)
 - Routing error with custom matrix and `-g` (#561)
 - Crash on empty custom matrix (#570)
-=======
-- Biased evaluation in `try_job_additions` (#572)
->>>>>>> e615184f
 
 ## [v1.10.0] - 2021-05-06
 
