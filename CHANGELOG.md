# Changelog

## [Unreleased]

### Changed

<<<<<<< HEAD
- Update `clang-format` to 6.0 for automatic code formatting (#143)
=======
- Improve performance of the TSP heuristic by ~35% on all TSPLIB instances (#142)
>>>>>>> 86c957a9

## [v1.2.0]

### Added

- Support for multiple vehicles
- Support for multi-dimensional capacity constraints (#74)
- Support for skills to model jobs/vehicles compatibility (#90)
- Support for user-defined matrices (#47)
- New flag `-x` to set the trade-off between computing time and exploration depth (#131)
- Provide ETA at step level in the routes, using optional service time for each job (#101, #103)
- Experimental* support to use `vroom` directly from C++ as a library (#42)
- Automatic code formatting script based on `clang-format` (#66)
- PR template

*: read "functional with no C++ API stability guarantee"

### Changed

- Update `rapidjson` to a patched `v1.1.0` (#128)
- Improve dependency handling (#78)
- Improve compilation time and switch from relative to absolute paths for includes (#108)
- Various refactors (#64, #72, #88, #106)

### Removed

- Drop Boost.Log dependency (#130)

### Fixed

- Memory leak upon `vrp` destruction (#69)
- Prevent overflows with huge costs (#50)
- Infinite loop on TSP edge case (#122)
- Various build warnings and errors with both `gcc` and `clang` (#94, #114)

## [v1.1.0]

### Added

- Support `libosrm` as of v5.4 for faster `table` and `route` queries
  (#34)
- Add contributing guidelines (#56)
- Compile also with `-std=c++11`, useful in some environments (#55)

### Changed

- Internals refactor setting up a scalable data model for future
  features (#44)
- Renamed solution indicators key in json output `solution`->`summary`
- Global cleanup with regard to coding standard (#56)

### Removed

- Drop support for TSPLIB files (#48)
- Clean unused code and heuristics

## [v1.0.0]

### Added

- Support for OSRM v5.*
- Dedicated folder for API documentation

### Changed

- New input and output json API (#30)
- Switch to [lon, lat] for all coordinates (#33)

### Removed

- Drop support for OSRM v4.*
- Flags `-s` and `-e` (see new API)

### Fixed

- Compilation trouble with rapidjson and some types (#31)
- Correct usage display obtained with `-h` (#39)

## [v0.3.1]

### Changed

- Switch to BSD 2-clause license.
- Solving TSPLIB instances does not require the `-t` flag anymore.
- Several components of the local search code can now use
  multi-threading (#26).

### Fixed

- Improve 2-opt operator for symmetric cases (#27).

## [v0.3]

### Added

- Compute optimized "open" trips with user-defined start and/or end.
- Special extra handling for asymmetric problems in the local search
  phase.
- New local search operator to improve results in specific asymmetric
  context (e.g. many locations in a dense urban area with lots of
  one-way streets).
- OSRM v4.9.* compatibility.
- Use rapidjson for json i/o (#19)
- Append the `tour` key to the solution in any case.

### Changed

- U-turns enabled when retrieving detailed route geometry from OSRM
  (#10).
- Evolution of the local-search strategy providing lower dispersion in
  solution quality and improving on worst-case solutions (overall
  worst-case on TSPLIB went from +9.56% over the optimal in v0.2 to
  +6.57% in this release).
- Core refactor for undirected graph (#13), tsp structure and tsplib
  loader (#24), heuristics, local search and 2-opt
  implementation. Results in a less intensive memory usage and faster
  computing times (on TSPLIB files, the computing times dropped by
  more than a factor of 2 on average).
- Cleanup verbose output, using Boost.Log for better display (#18).
- Switch to boost::regex for input parsing.

### Fixed

- Wrong output tour size for problems with 2 locations (#16).
- Segfault with explicit matrix in TSPLIB format (#14).
- Invalid syntax for newline at the end of input file (#17).
- Trouble with the regexes used for TSPLIB parsing (#7).
- Incorrect DIMENSION key in TSPLIB format raising stoul exception.
- Segfault for DIMENSION: 1 problem in TSPLIB format (#25).

## [v0.2]

### Added

- New loader to handle TSPLIB format, providing support for
  user-defined matrices (#2).
- Dependency on boost.

### Changed

- Switch to boost.asio for http queries handling.
- Simplified matrix implementation.
- Use of -std=c++14 flag.

### Fixed

- Socket reading issues (#1).
- Potentially incorrect request for route summary (#5).

## [v0.1]

### Added

- Solving problems with one vehicle visiting several places a.k.a
  [travelling salesman problem](https://en.wikipedia.org/wiki/Travelling_salesman_problem).
- Support matrix computation using [OSRM](http://project-osrm.org/).
- Solution output to `json` with location ordering, cost of the
  solution and execution details.
- Optional ready-to-use detailed route.
- Optional use of euclidean distance for matrix computation.
<|MERGE_RESOLUTION|>--- conflicted
+++ resolved
@@ -4,11 +4,8 @@
 
 ### Changed
 
-<<<<<<< HEAD
 - Update `clang-format` to 6.0 for automatic code formatting (#143)
-=======
 - Improve performance of the TSP heuristic by ~35% on all TSPLIB instances (#142)
->>>>>>> 86c957a9
 
 ## [v1.2.0]
 
